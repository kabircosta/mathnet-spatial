<?xml version="1.0" encoding="utf-8"?>
<Project Sdk="Microsoft.NET.Sdk">
  <PropertyGroup>
    <TargetFrameworks>netstandard2.0;net40</TargetFrameworks>
    <AssemblyName>MathNet.Spatial</AssemblyName>
    <RootNamespace>MathNet.Spatial</RootNamespace>
    <CodeAnalysisRuleSet>Spatial.ruleset</CodeAnalysisRuleSet>
    <IsPackable>true</IsPackable>
    <PackageId>MathNet.Numerics</PackageId>
    <VersionPrefix>0.5.0</VersionPrefix>
    <VersionSuffix>alpha</VersionSuffix>
    <PackageVersion>0.5.0-alpha</PackageVersion>
    <Version>0.5.0-alpha</Version>
    <AssemblyVersion>0.5.0.0</AssemblyVersion>
    <FileVersion>0.5.0.0</FileVersion>
    <Title>Math.NET Spatial</Title>
    <Authors>Christoph Ruegg, Johan Larsson</Authors>
    <Company>Math.NET Project</Company>
    <Product>Math.NET Spatial</Product>
    <Description>Math.NET Spatial, providing methods and algorithms for geometry computations in science, engineering and every day use. Supports .Net Framework 4.0 or higher and .Net Standard 2.0 on Windows, Linux and Mac.</Description>
    <Copyright>Copyright Math.NET Project</Copyright>
    <PackageRequireLicenseAcceptance>false</PackageRequireLicenseAcceptance>
    <PackageLicenseUrl>https://spatial.mathdotnet.com/License.html</PackageLicenseUrl>
    <PackageProjectUrl>https://spatial.mathdotnet.com/</PackageProjectUrl>
    <PackageIconUrl>https://www.mathdotnet.com/images/MathNet128.png</PackageIconUrl>
    <PackageReleaseNotes>
      Multitargeting
    </PackageReleaseNotes>
    <PackageTags>math geometry spatial</PackageTags>
    <IsTool>false</IsTool>
    <RepositoryUrl>https://github.com/mathnet/mathnet-spatial</RepositoryUrl>
    <RepositoryType>git</RepositoryType>
    <NeutralLanguage>en-US</NeutralLanguage>
    <NoPackageAnalysis>false</NoPackageAnalysis>
    <IncludeBuildOutput>true</IncludeBuildOutput>
    <IncludeContentInPack>false</IncludeContentInPack>
    <GenerateAssemblyInfo>true</GenerateAssemblyInfo>
    <GeneratePackageOnBuild>false</GeneratePackageOnBuild>
    <GenerateDocumentationFile>true</GenerateDocumentationFile>
    <EnableDefaultCompileItems>true</EnableDefaultCompileItems>
  </PropertyGroup>
  <PropertyGroup Condition="$(TargetFramework.Contains('netcoreapp')) OR $(TargetFramework.Contains('netstandard'))">
    <DefineConstants>NETSTANDARD</DefineConstants>
  </PropertyGroup>
  <ItemGroup Condition=" '$(TargetFramework)' == 'net40' ">
    <Reference Include="System" />
    <Reference Include="System.Core" />
    <Reference Include="System.Numerics" />
    <Reference Include="System.Xml.Linq" />
    <Reference Include="System.Data.DataSetExtensions" />
    <Reference Include="Microsoft.CSharp" />
    <Reference Include="System.Data" />
    <Reference Include="System.Xml" />
    <Reference Include="MathNet.Numerics">
      <HintPath>..\..\packages\MathNet\MathNet.Numerics\lib\net40\MathNet.Numerics.dll</HintPath>
      <Private>True</Private>
    </Reference>
  </ItemGroup>
<<<<<<< HEAD
  <ItemGroup Condition=" '$(TargetFramework)' == 'netstandard2.0'">
    <Reference Include="MathNet.Numerics">
      <HintPath>..\..\packages\MathNet\MathNet.Numerics\lib\netstandard2.0\MathNet.Numerics.dll</HintPath>
      <Private>True</Private>
    </Reference>
=======
  <ItemGroup>
    <Compile Include="Euclidean\Circle2D.cs" />
    <Compile Include="Euclidean\LineSegment3D.cs" />
    <Compile Include="Euclidean\LineSegment2D.cs" />
    <Compile Include="Internals\ConvexHull\QComparer.cs" />
    <Compile Include="Internals\AvlTreeSet\AvlNode.cs" />
    <Compile Include="Internals\AvlTreeSet\AvlNodeItemEnumerator.cs" />
    <Compile Include="Internals\AvlTreeSet\AvlTreeSet.cs" />
    <Compile Include="Internals\ConvexHull\ConvexHull.cs" />
    <Compile Include="Internals\ConvexHull\MutablePoint.cs" />
    <Compile Include="Internals\ConvexHull\Quadrant.cs" />
    <Compile Include="Internals\ConvexHull\QuadrantSpecific1.cs" />
    <Compile Include="Internals\ConvexHull\QuadrantSpecific2.cs" />
    <Compile Include="Internals\ConvexHull\QuadrantSpecific3.cs" />
    <Compile Include="Internals\ConvexHull\QuadrantSpecific4.cs" />
    <Compile Include="Euclidean\EulerAngles.cs" />
    <Compile Include="Euclidean\Line2D.cs" />
    <Compile Include="Euclidean\Matrix2D.cs" />
    <Compile Include="Euclidean\Point2D.cs" />
    <Compile Include="Euclidean\Polygon2D.cs" />
    <Compile Include="Euclidean\PolyLine2D.cs" />
    <Compile Include="Euclidean\PolyLine3D.cs" />
    <Compile Include="Euclidean\Vector2D.cs" />
    <Compile Include="Internals\ImmutableList.cs" />
    <Compile Include="Internals\ImmutableList{T}.cs" />
    <Compile Include="Internals\Text.cs" />
    <Compile Include="Internals\XmlWriterExt.cs" />
    <Compile Include="Internals\XmlReaderExt.cs" />
    <Compile Include="Projective\Matrix3DHomogeneous.cs" />
    <Compile Include="Projective\Point3DHomogeneous.cs" />
    <Compile Include="Projective\Vector3DHomogeneous.cs" />
    <Compile Include="Euclidean\Circle3D.cs" />
    <Compile Include="Euclidean\CoordinateSystem.cs" />
    <Compile Include="Euclidean\Line3D.cs" />
    <Compile Include="Euclidean\Plane.cs" />
    <Compile Include="Euclidean\Point3D.cs" />
    <Compile Include="Euclidean\Quaternion.cs" />
    <Compile Include="Euclidean\Ray3D.cs" />
    <Compile Include="Euclidean\Matrix3D.cs" />
    <Compile Include="Euclidean\UnitVector3D.cs" />
    <Compile Include="Euclidean\Vector3D.cs" />
    <Compile Include="Units\Angle.cs" />
    <Compile Include="Units\AngleUnit.cs" />
    <Compile Include="Obsolete\Parser.cs">
      <ExcludeFromStyleCop>True</ExcludeFromStyleCop>
    </Compile>
    <Compile Include="Properties\AssemblyInfo.cs" />
    <Compile Include="Units\Degrees.cs" />
    <Compile Include="Units\IAngleUnit.cs" />
    <Compile Include="Obsolete\IUnit.cs">
      <ExcludeFromStyleCop>True</ExcludeFromStyleCop>
    </Compile>
    <Compile Include="Units\Radians.cs" />
    <Compile Include="Obsolete\UnitConverter.cs">
      <ExcludeFromStyleCop>True</ExcludeFromStyleCop>
    </Compile>
    <Compile Include="Obsolete\UnitParser.cs">
      <ExcludeFromStyleCop>True</ExcludeFromStyleCop>
    </Compile>
    <Compile Include="Obsolete\XmlExt.cs">
      <ExcludeFromStyleCop>True</ExcludeFromStyleCop>
    </Compile>
  </ItemGroup>
  <ItemGroup>
    <None Include="Spatial.csproj.paket.references" />
    <None Include="Spatial.ruleset" />
>>>>>>> cd25be4b
  </ItemGroup>
  <PropertyGroup Condition=" '$(TargetFramework)' == 'netstandard2.0'">
    <DocumentationFile>..\..\out\lib\netstandard2.0\MathNet.Spatial.xml</DocumentationFile>
  </PropertyGroup>
  <PropertyGroup Condition=" '$(TargetFramework)' == 'net40'">
    <DefineConstants>NET40;NETFULL</DefineConstants>
    <DocumentationFile>..\..\out\lib\net40\MathNet.Spatial.xml</DocumentationFile>
  </PropertyGroup>
  <ItemGroup>
    <Analyzer Include="..\..\packages\analyzers\StyleCop.Analyzers\analyzers\dotnet\cs\StyleCop.Analyzers.CodeFixes.dll">
    </Analyzer>
    <Analyzer Include="..\..\packages\analyzers\StyleCop.Analyzers\analyzers\dotnet\cs\StyleCop.Analyzers.dll">
    </Analyzer>
  </ItemGroup>
  <PropertyGroup Condition="'$(Configuration)|$(Platform)'=='Debug|AnyCPU'">
    <OutputPath>..\..\out\lib-debug\</OutputPath>
  </PropertyGroup>
  <PropertyGroup Condition="'$(Configuration)|$(Platform)'=='Release|AnyCPU'">
    <OutputPath>..\..\out\lib</OutputPath>
  </PropertyGroup>
  <ItemGroup>
    <Folder Include="Properties\" />
  </ItemGroup>
  <Import Project="..\..\.paket\Paket.Restore.targets" />
</Project><|MERGE_RESOLUTION|>--- conflicted
+++ resolved
@@ -56,13 +56,11 @@
       <Private>True</Private>
     </Reference>
   </ItemGroup>
-<<<<<<< HEAD
   <ItemGroup Condition=" '$(TargetFramework)' == 'netstandard2.0'">
     <Reference Include="MathNet.Numerics">
       <HintPath>..\..\packages\MathNet\MathNet.Numerics\lib\netstandard2.0\MathNet.Numerics.dll</HintPath>
       <Private>True</Private>
     </Reference>
-=======
   <ItemGroup>
     <Compile Include="Euclidean\Circle2D.cs" />
     <Compile Include="Euclidean\LineSegment3D.cs" />
@@ -129,7 +127,6 @@
   <ItemGroup>
     <None Include="Spatial.csproj.paket.references" />
     <None Include="Spatial.ruleset" />
->>>>>>> cd25be4b
   </ItemGroup>
   <PropertyGroup Condition=" '$(TargetFramework)' == 'netstandard2.0'">
     <DocumentationFile>..\..\out\lib\netstandard2.0\MathNet.Spatial.xml</DocumentationFile>
